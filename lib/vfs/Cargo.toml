--- conflicted
+++ resolved
@@ -15,14 +15,9 @@
 tracing = { version = "0.1" }
 typetag = { version = "0.1", optional = true }
 serde = { version = "1.0", default-features = false, features = ["derive"], optional = true }
-<<<<<<< HEAD
-webc = { version = "0.4.1", optional = true }
+webc = { version = "4.0.0", optional = true }
 slab = { version = "0.4" }
 derivative = "2.2.0"
-=======
-slab = { version = "0.4", optional = true }
-webc = { version = "4.0.0", optional = true }
->>>>>>> fff72e4f
 anyhow = { version = "1.0.66", optional = true }
 async-trait = { version = "^0.1" }
 lazy_static = "1.4"
