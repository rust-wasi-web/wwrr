--- conflicted
+++ resolved
@@ -374,49 +374,7 @@
                                     wait,
                                 }
                             } else {
-<<<<<<< HEAD
-                                if Confirm::new()
-                                    .with_prompt("Change package to '.' in app.yaml?")
-                                    .interact()?
-                                {
-                                    app_config.package = PackageSource::Path(String::from("."));
-                                    // We have to write it right now.
-                                    let new_config_raw = serde_yaml::to_string(&app_config)?;
-                                    std::fs::write(&app_config_path, new_config_raw).with_context(
-                                        || {
-                                            format!(
-                                                "Could not write file: '{}'",
-                                                app_config_path.display()
-                                            )
-                                        },
-                                    )?;
-
-                                    log::info!(
-                                        "Using package {} (-> {})",
-                                        app_config.package.to_string(),
-                                        n.full_name()
-                                    );
-
-                                    let package_id =
-                                        self.publish(owner.clone(), manifest_path).await?;
-
-                                    app_config.package = package_id.into();
-
-                                    DeployAppOpts {
-                                        app: &app_config,
-                                        original_config: Some(
-                                            app_config.clone().to_yaml_value().unwrap(),
-                                        ),
-                                        allow_create: true,
-                                        make_default: !self.no_default,
-                                        owner: Some(owner),
-                                        wait,
-                                    }
-                                } else {
-                                    eprintln!(
-=======
                                 eprintln!(
->>>>>>> 3a83d9c7
                                         "{}: the package will not be published and the deployment will fail if the package does not already exist.",
                                         "Warning".yellow().bold()
                                     );
@@ -452,11 +410,7 @@
                         }
                     }
                 } else {
-<<<<<<< HEAD
                     log::info!("Using package {}", app_config.package.to_string());
-=======
-                    eprintln!("Using package {}", app_config.package);
->>>>>>> 3a83d9c7
                     DeployAppOpts {
                         app: &app_config,
                         original_config: Some(app_config.clone().to_yaml_value().unwrap()),
@@ -468,11 +422,7 @@
                 }
             }
             _ => {
-<<<<<<< HEAD
                 log::info!("Using package {}", app_config.package.to_string());
-=======
-                eprintln!("Using package {}", app_config.package);
->>>>>>> 3a83d9c7
                 DeployAppOpts {
                     app: &app_config,
                     original_config: Some(app_config.clone().to_yaml_value().unwrap()),
@@ -605,24 +555,15 @@
         .await
         .context("could not fetch app from backend")?;
 
-<<<<<<< HEAD
-    let full_name = format!("{}/{}", app.owner.global_name, app.name);
-
-    eprintln!("🚀 App {} ({}) was successfully deployed!", app.name.bold(), app.owner.global_name.bold());
+    eprintln!(
+        "🚀 App {} ({}) was successfully deployed!",
+        app.name.bold(),
+        app.owner.global_name.bold()
+    );
     eprintln!("{}", app.url.blue().bold());
     eprintln!("");
     eprintln!("→ Unique URL: {}", version.url);
     eprintln!("→ Dashboard:  {}", app.admin_url);
-=======
-    eprintln!(
-        " ✅ App {} ({}) was successfully deployed!",
-        app.name, app.owner.global_name
-    );
-    eprintln!();
-    eprintln!("> App URL: {}", app.url);
-    eprintln!("> Versioned URL: {}", version.url);
-    eprintln!("> Admin dashboard: {}", app.admin_url);
->>>>>>> 3a83d9c7
 
     match wait {
         WaitMode::Deployed => {}
