--- conflicted
+++ resolved
@@ -34,6 +34,7 @@
   "wast",
   "compiler",
   "journal",
+  "fuse",
   "wasmer-artifact-create",
   "static-artifact-create",
 ]
@@ -41,6 +42,7 @@
 # Tun-tap client for connecting to Wasmer Edge VPNs
 tun-tap = ["dep:tun-tap", "virtual-net/tokio-tungstenite", "tokio-tungstenite", "mio", "futures-util",  "mac_address", "dep:interfaces"]
 journal = ["wasmer-wasix/journal"]
+fuse = ["dep:fuse", "dep:time01", "dep:shared-buffer", "dep:rkyv"]
 backend = []
 coredump = ["wasm-coredump-builder"]
 sys = ["compiler", "wasmer-vm"]
@@ -110,12 +112,15 @@
 edge-util = { version = "=0.0.1" }
 
 # Used by the mount command
+
 shared-buffer = { workspace = true, optional = true }
 rkyv = { workspace = true, optional = true }
 fuse = { version = "0.3", optional = true }
-time = { version = "0.1.45", optional = true }
+time01 = { package = "time", version = "0.1.45", optional = true }
+
 
 # Third-party dependencies.
+
 is-terminal = "0.4.7"
 colored = "2.0"
 anyhow = "1.0"
@@ -155,7 +160,7 @@
 async-trait = "0.1.68"
 tokio = { version = "1.28.1", features = ["macros", "rt-multi-thread"] }
 once_cell = "1.17.1"
-indicatif = "0.17.7"
+indicatif = "0.17.5"
 opener = "0.6.1"
 hyper = { version = "0.14.27", features = ["server"] }
 http = "0.2.9"
@@ -217,46 +222,6 @@
 [target.'cfg(target_os = "linux")'.dependencies]
 unix_mode = "0.1.3"
 
-<<<<<<< HEAD
-[features]
-# Don't add the compiler features in default, please add them on the Makefile
-# since we might want to autoconfigure them depending on the availability on the host.
-default = [
-  "sys",
-  "wat",
-  "wast",
-  "compiler",
-  "journal",
-  "fuse",
-  "wasmer-artifact-create",
-  "static-artifact-create",
-]
-journal = ["wasmer-wasix/journal"]
-fuse = ["dep:fuse", "dep:time", "dep:shared-buffer", "dep:rkyv"]
-backend = []
-coredump = ["wasm-coredump-builder"]
-sys = ["compiler", "wasmer-vm"]
-jsc = ["backend", "wasmer/jsc", "wasmer/std"]
-wast = ["wasmer-wast"]
-host-net = ["virtual-net/host-net"]
-wat = ["wasmer/wat"]
-compiler = ["backend", "wasmer/compiler", "wasmer-compiler/translator", "wasmer-compiler/compiler"]
-wasmer-artifact-create = ["compiler", "wasmer/wasmer-artifact-load", "wasmer/wasmer-artifact-create", "wasmer-compiler/wasmer-artifact-load", "wasmer-compiler/wasmer-artifact-create", "wasmer-object"]
-static-artifact-create = ["compiler", "wasmer/static-artifact-load", "wasmer/static-artifact-create", "wasmer-compiler/static-artifact-load", "wasmer-compiler/static-artifact-create", "wasmer-object"]
-wasmer-artifact-load = ["compiler", "wasmer/wasmer-artifact-load", "wasmer-compiler/wasmer-artifact-load"]
-static-artifact-load = ["compiler", "wasmer/static-artifact-load", "wasmer-compiler/static-artifact-load"]
-experimental-io-devices = ["wasmer-wasix-experimental-io-devices"]
-singlepass = ["wasmer-compiler-singlepass", "compiler"]
-cranelift = ["wasmer-compiler-cranelift", "compiler"]
-llvm = ["wasmer-compiler-llvm", "compiler"]
-disable-all-logging = ["wasmer-wasix/disable-all-logging", "log/release_max_level_off"]
-headless = []
-headless-minimal = ["headless", "disable-all-logging"]
-
-# Optional
-enable-serde = ["wasmer/enable-serde", "wasmer-vm/enable-serde", "wasmer-compiler/enable-serde", "wasmer-wasix/enable-serde"]
-=======
->>>>>>> 5aba7075
 
 [dev-dependencies]
 assert_cmd = "2.0.11"
