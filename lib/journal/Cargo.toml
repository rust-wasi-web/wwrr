[package]
name = "wasmer-journal"
version = "0.10.0"
description = "Journaling functionality used by Wasmer to save and restore WASM state"
authors.workspace = true
edition.workspace = true
homepage.workspace = true
license.workspace = true
repository.workspace = true
rust-version.workspace = true

[features]
default = ["log-file", "wasmer/sys"]
log-file = ["shared-buffer"]

[dependencies]
<<<<<<< HEAD
wasmer = { default-features = false, path = "../api", version = "=4.3.7" }
wasmer-wasix-types = { path = "../wasi-types", version = "0.27.0", features = [
	"enable-serde",
] }
virtual-net = { path = "../virtual-net", version = "0.8.0", default-features = false, features = [
	"rkyv",
] }
virtual-fs = { path = "../virtual-fs", version = "0.16.0", default-features = false }
=======
wasmer = { default-features = false, path = "../api", version = "=4.4.0" }
wasmer-wasix-types = { path = "../wasi-types", version = "0.28.0", features = [ "enable-serde" ] }
virtual-net = { path = "../virtual-net", version = "0.9.0", default-features = false, features = ["rkyv"] }
virtual-fs = { path = "../virtual-fs", version = "0.17.0", default-features = false }
>>>>>>> 8fccddd0

shared-buffer = { workspace = true, optional = true }
base64.workspace = true
rkyv = { workspace = true }

thiserror = "1"
bytes = "1.1"
async-trait = { version = "^0.1" }
tracing = "0.1"
derivative = { version = "^2" }
bincode = { version = "1.3" }
serde = { version = "1.0", default-features = false, features = ["derive"] }
anyhow = "1.0"
bytecheck = { version = "0.6.8" }
lz4_flex = { version = "0.11" }
num_enum = "0.5.7"
serde_json = { version = "^1" }

[dev-dependencies]
tracing-test = "0.2.4"
tempfile = "3.6.0"<|MERGE_RESOLUTION|>--- conflicted
+++ resolved
@@ -14,22 +14,14 @@
 log-file = ["shared-buffer"]
 
 [dependencies]
-<<<<<<< HEAD
-wasmer = { default-features = false, path = "../api", version = "=4.3.7" }
-wasmer-wasix-types = { path = "../wasi-types", version = "0.27.0", features = [
+wasmer = { default-features = false, path = "../api", version = "=4.4.0" }
+wasmer-wasix-types = { path = "../wasi-types", version = "0.28.0", features = [
 	"enable-serde",
 ] }
-virtual-net = { path = "../virtual-net", version = "0.8.0", default-features = false, features = [
+virtual-net = { path = "../virtual-net", version = "0.9.0", default-features = false, features = [
 	"rkyv",
 ] }
-virtual-fs = { path = "../virtual-fs", version = "0.16.0", default-features = false }
-=======
-wasmer = { default-features = false, path = "../api", version = "=4.4.0" }
-wasmer-wasix-types = { path = "../wasi-types", version = "0.28.0", features = [ "enable-serde" ] }
-virtual-net = { path = "../virtual-net", version = "0.9.0", default-features = false, features = ["rkyv"] }
 virtual-fs = { path = "../virtual-fs", version = "0.17.0", default-features = false }
->>>>>>> 8fccddd0
-
 shared-buffer = { workspace = true, optional = true }
 base64.workspace = true
 rkyv = { workspace = true }
