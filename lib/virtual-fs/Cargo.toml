--- conflicted
+++ resolved
@@ -27,15 +27,12 @@
 shared-buffer = { workspace = true }
 slab = { version = "0.4" }
 thiserror = "1"
-<<<<<<< HEAD
-tokio = { version = "1", features = [
+
+tokio = { workspace = true, features = [
 	"io-util",
 	"sync",
 	"macros",
 ], default-features = false }
-=======
-tokio = { workspace = true, features = ["io-util", "sync", "macros"], default-features = false }
->>>>>>> 8fccddd0
 tracing = { version = "0.1" }
 typetag = { version = "0.1", optional = true }
 webc = { workspace = true, optional = true, features = ["v1"] }
@@ -53,14 +50,10 @@
 pretty_assertions.workspace = true
 tempfile = "3.6.0"
 tracing-test = "0.2.4"
-<<<<<<< HEAD
-tokio = { version = "1", features = [
+tokio = { workspace = true, features = [
 	"io-util",
 	"rt",
 ], default-features = false }
-=======
-tokio = { workspace = true, features = ["io-util", "rt"], default-features = false }
->>>>>>> 8fccddd0
 
 [features]
 default = ["host-fs", "webc-fs", "static-fs"]
