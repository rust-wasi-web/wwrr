[package]
name = "wasmer-wasi"
version = "3.1.0"
description = "WASI implementation library for Wasmer WebAssembly runtime"
categories = ["wasm", "os"]
keywords = ["wasm", "webassembly", "wasi", "sandbox", "ABI"]
authors = ["Wasmer Engineering Team <engineering@wasmer.io>"]
repository = "https://github.com/wasmerio/wasmer"
license = "MIT"
readme = "README.md"
edition = "2018"

[dependencies]
cfg-if = "1.0"
thiserror = "1"
generational-arena = { version = "0.2" }
tracing = "0.1"
getrandom = "0.2"
<<<<<<< HEAD
wasmer-wasi-types = { path = "../wasi-types", version = "=3.0.2" }
wasmer-types = { path = "../types", version = "=3.0.2", default-features = false }
wasmer = { path = "../api", version = "=3.0.2", default-features = false, features = ["wat", "js-serializable-module"] }
wasmer-vfs = { path = "../vfs", version = "=3.0.2", default-features = false, features = ["webc-fs"] }
wasmer-vbus = { path = "../vbus", version = "=3.0.2", default-features = false }
wasmer-vnet = { path = "../vnet", version = "=3.0.2", default-features = false }
wasmer-wasi-local-networking = { path = "../wasi-local-networking", version = "=3.0.2", default-features = false, optional = true }
=======
wasmer-wasi-types = { path = "../wasi-types", version = "=3.1.0" }
wasmer = { path = "../api", version = "=3.1.0", default-features = false }
wasmer-vfs = { path = "../vfs", version = "=3.1.0", default-features = false }
wasmer-vbus = { path = "../vbus", version = "=3.1.0", default-features = false }
wasmer-vnet = { path = "../vnet", version = "=3.1.0", default-features = false }
wasmer-wasi-local-networking = { path = "../wasi-local-networking", version = "=3.1.0", default-features = false, optional = true }
>>>>>>> 87bc54c9
typetag = { version = "0.1", optional = true }
serde = { version = "1.0", default-features = false, features = ["derive"] }
bincode = { version = "1.3", optional = true }
chrono = { version = "^0.4", default-features = false, features = [ "wasmbind", "std", "clock" ], optional = true }
derivative = { version = "^2" }
bytes = "1"
webc = { version = "3.0.1", default-features = false, features = ["std", "mmap"] }
serde_cbor = { version = "0.11.2", optional = true }
<<<<<<< HEAD
anyhow = { version = "1.0.66" }
wasmer-emscripten = { path = "../emscripten", version = "=3.0.2", optional = true }
lazy_static = "1.4"
sha2 = { version = "0.10" }
waker-fn = { version = "1.1" }
cooked-waker = "^5"
rand = "0.8"
tokio = { version = "1", features = [ "sync", "macros" ], default_features = false }
futures = { version = "0.3" }
# used by feature='os'
async-trait = { version = "^0.1" }
urlencoding = { version = "^2" }
serde_derive = { version = "^1" }
serde_json = { version = "^1" }
serde_yaml = { version = "^0.8" }
shellexpand = { version = "^2" }
weezl = { version = "^0.1" }
hex = { version = "^0.4" }
term_size = { version = "0.3", optional = true }
linked_hash_set = { version = "0.1" }
# used by feature='host-termios'
termios = { version = "0.3", optional = true }
# the various compilers
wasmer-compiler-cranelift = { version = "3.0.0-beta", path = "../compiler-cranelift", optional = true }
wasmer-compiler-llvm = { version = "3.0.0-beta", path = "../compiler-llvm", optional = true }
wasmer-compiler-singlepass = { version = "3.0.0-beta", path = "../compiler-singlepass", optional = true }
wasmer-compiler = { version = "3.0.0-beta", path = "../compiler", features = [ "translator" ], optional = true }
http = "0.2.8"
wai-bindgen-wasmer = { path = "../wai-bindgen-wasmer", version = "0.2.3", features = ["tracing"] }

[dependencies.reqwest]
version = "0.11"
default-features = false
features = ["rustls-tls", "json"]
optional = true
=======
anyhow = { version = "1.0.66", optional = true }
wasmer-emscripten = { path = "../emscripten", version = "=3.1.0", optional = true }
>>>>>>> 87bc54c9

[target.'cfg(unix)'.dependencies]
libc = { version = "^0.2", default-features = false }

[target.'cfg(windows)'.dependencies]
winapi = "0.3"

[target.'cfg(target_arch = "wasm32")'.dependencies]
wasm-bindgen = "0.2.74"

[dev-dependencies]
wasmer-compiler-cranelift = { version = "3.0.0-beta", path = "../compiler-cranelift" }

[target.'cfg(target_arch = "wasm32")'.dev-dependencies]
wasm-bindgen-test = "0.3.0"
tracing-wasm = "0.2"

[target.'cfg(not(target_arch = "wasm32"))'.dev-dependencies]
tracing-subscriber = { version = "^0.2" }

[features]
default = ["sys-default"]

webc_runner = ["serde_cbor", "wasmer/compiler", "wasmer/cranelift"]
webc_runner_rt_emscripten = ["wasmer-emscripten"]
webc_runner_rt_wasi = []

sys = ["wasmer/sys", "wasmer-wasi-types/sys", "webc/mmap" ]
sys-default = ["wasmer/wat", "wasmer/compiler", "sys", "logging", "host-fs", "sys-poll", "sys-thread", "host-vnet", "host-threads", "host-reqwest" ]
sys-poll = []
sys-thread = ["tokio/rt", "tokio/time", "tokio/rt-multi-thread"]

compiler = [ "wasmer/compiler", "wasmer-compiler"]
compiler-cranelift = [ "wasmer-compiler-cranelift" ]
compiler-llvm = [ "wasmer-compiler-llvm" ]
compiler-singlepass = [ "wasmer-compiler-singlepass" ]

js = ["wasmer/js", "wasmer-vfs/no-time", "getrandom/js", "chrono", "wasmer-wasi-types/js"]
js-default = ["js", "wasmer/js-default"]
test-js = ["js", "wasmer/js-default", "wasmer/wat"]

host-vnet = [ "wasmer-wasi-local-networking" ]
host-threads = []
host-reqwest = ["reqwest"]
host-fs = ["wasmer-vfs/host-fs"]
host-termios = ["termios", "term_size"]

logging = ["tracing/log"]
disable-all-logging = [
    "tracing/release_max_level_off",
    "tracing/max_level_off"
]
enable-serde = [
    "typetag",
    "bincode",
    "wasmer-vfs/enable-serde",
    "generational-arena/serde",
    "wasmer-wasi-types/enable-serde",
]<|MERGE_RESOLUTION|>--- conflicted
+++ resolved
@@ -16,22 +16,14 @@
 generational-arena = { version = "0.2" }
 tracing = "0.1"
 getrandom = "0.2"
-<<<<<<< HEAD
-wasmer-wasi-types = { path = "../wasi-types", version = "=3.0.2" }
-wasmer-types = { path = "../types", version = "=3.0.2", default-features = false }
-wasmer = { path = "../api", version = "=3.0.2", default-features = false, features = ["wat", "js-serializable-module"] }
-wasmer-vfs = { path = "../vfs", version = "=3.0.2", default-features = false, features = ["webc-fs"] }
-wasmer-vbus = { path = "../vbus", version = "=3.0.2", default-features = false }
-wasmer-vnet = { path = "../vnet", version = "=3.0.2", default-features = false }
-wasmer-wasi-local-networking = { path = "../wasi-local-networking", version = "=3.0.2", default-features = false, optional = true }
-=======
 wasmer-wasi-types = { path = "../wasi-types", version = "=3.1.0" }
-wasmer = { path = "../api", version = "=3.1.0", default-features = false }
-wasmer-vfs = { path = "../vfs", version = "=3.1.0", default-features = false }
+wasmer-types = { path = "../types", version = "=3.1.0", default-features = false }
+wasmer = { path = "../api", version = "=3.1.0", default-features = false, features = ["wat", "js-serializable-module"] }
+wasmer-vfs = { path = "../vfs", version = "=3.1.0", default-features = false, features = ["webc-fs"] }
 wasmer-vbus = { path = "../vbus", version = "=3.1.0", default-features = false }
 wasmer-vnet = { path = "../vnet", version = "=3.1.0", default-features = false }
 wasmer-wasi-local-networking = { path = "../wasi-local-networking", version = "=3.1.0", default-features = false, optional = true }
->>>>>>> 87bc54c9
+wasmer-emscripten = { path = "../emscripten", version = "=3.1.0", optional = true }
 typetag = { version = "0.1", optional = true }
 serde = { version = "1.0", default-features = false, features = ["derive"] }
 bincode = { version = "1.3", optional = true }
@@ -40,9 +32,7 @@
 bytes = "1"
 webc = { version = "3.0.1", default-features = false, features = ["std", "mmap"] }
 serde_cbor = { version = "0.11.2", optional = true }
-<<<<<<< HEAD
 anyhow = { version = "1.0.66" }
-wasmer-emscripten = { path = "../emscripten", version = "=3.0.2", optional = true }
 lazy_static = "1.4"
 sha2 = { version = "0.10" }
 waker-fn = { version = "1.1" }
@@ -76,10 +66,6 @@
 default-features = false
 features = ["rustls-tls", "json"]
 optional = true
-=======
-anyhow = { version = "1.0.66", optional = true }
-wasmer-emscripten = { path = "../emscripten", version = "=3.1.0", optional = true }
->>>>>>> 87bc54c9
 
 [target.'cfg(unix)'.dependencies]
 libc = { version = "^0.2", default-features = false }
