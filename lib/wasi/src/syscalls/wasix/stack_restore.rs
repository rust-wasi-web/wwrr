--- conflicted
+++ resolved
@@ -23,18 +23,8 @@
             a
         }
         Err(err) => {
-<<<<<<< HEAD
-            warn!(
-                "wasi[{}:{}]::stack_restore - failed to read stack snapshot - {}",
-                ctx.data().pid(),
-                ctx.data().tid(),
-                err
-            );
+            warn!("failed to read stack snapshot - {}", err);
             return Err(WasiError::Exit(mem_error_to_wasi(err)));
-=======
-            warn!("failed to read stack snapshot - {}", err);
-            return Err(WasiError::Exit(128));
->>>>>>> 6b8c4b24
         }
     };
 
@@ -57,10 +47,6 @@
                 let offset = env.stack_base - ret_val_offset;
                 let end = offset + (val_bytes.len() as u64);
                 if end as usize > memory_stack.len() {
-<<<<<<< HEAD
-                    warn!("wasi[{}:{}]::snapshot stack restore failed - the return value is outside of the active part of the memory stack ({} vs {}) - {} - {}", env.pid(), env.tid(), offset, memory_stack.len(), ret_val_offset, end);
-                    return OnCalledAction::Trap(Box::new(WasiError::Exit(Errno::Memviolation)));
-=======
                     warn!(
                         "snapshot stack restore failed - the return value is outside of the active part of the memory stack ({} vs {}) - {} - {}",
                         offset,
@@ -68,8 +54,7 @@
                         ret_val_offset,
                         end
                     );
-                    return OnCalledAction::Trap(Box::new(WasiError::Exit(Errno::Fault as u32)));
->>>>>>> 6b8c4b24
+                    return OnCalledAction::Trap(Box::new(WasiError::Exit(Errno::Memviolation)));
                 } else {
                     // Update the memory stack with the new return value
                     let pstart = memory_stack.len() - offset as usize;
@@ -91,16 +76,11 @@
                     })
                     .unwrap_or_else(|a| a);
                 if err != Errno::Success {
-<<<<<<< HEAD
-                    warn!("wasi[{}:{}]::snapshot stack restore failed - the return value can not be written too - {}", env.pid(), env.tid(), err);
-                    return OnCalledAction::Trap(Box::new(WasiError::Exit(err)));
-=======
                     warn!(
                         "snapshot stack restore failed - the return value can not be written too - {}",
                         err
                     );
-                    return OnCalledAction::Trap(Box::new(WasiError::Exit(Errno::Fault as u32)));
->>>>>>> 6b8c4b24
+                    return OnCalledAction::Trap(Box::new(WasiError::Exit(err)));
                 }
             }
 
@@ -111,20 +91,8 @@
             match rewind::<M>(ctx, memory_stack.freeze(), rewind_stack, store_data) {
                 Errno::Success => OnCalledAction::InvokeAgain,
                 err => {
-<<<<<<< HEAD
-                    warn!(
-                        "wasi[{}:{}]::failed to rewind the stack - errno={}",
-                        pid, tid, err
-                    );
+                    warn!("failed to rewind the stack - errno={}", err);
                     OnCalledAction::Trap(Box::new(WasiError::Exit(err)))
-                }
-            }
-        } else {
-            warn!("wasi[{}:{}]::snapshot stack restore failed - the snapshot can not be found and hence restored (hash={})", env.pid(), env.tid(), snapshot.hash);
-            OnCalledAction::Trap(Box::new(WasiError::Exit(Errno::Unknown)))
-=======
-                    warn!("failed to rewind the stack - errno={}", err);
-                    OnCalledAction::Trap(Box::new(WasiError::Exit(Errno::Fault as u32)))
                 }
             }
         } else {
@@ -132,8 +100,7 @@
                 "snapshot stack restore failed - the snapshot can not be found and hence restored (hash={})",
                 snapshot.hash
             );
-            OnCalledAction::Trap(Box::new(WasiError::Exit(Errno::Fault as u32)))
->>>>>>> 6b8c4b24
+            OnCalledAction::Trap(Box::new(WasiError::Exit(Errno::Unknown)))
         }
     });
 
