--- conflicted
+++ resolved
@@ -21,28 +21,17 @@
 wasmer-types = { path = "../types", version = "=4.4.0" }
 target-lexicon = { version = "0.12.2", default-features = false }
 smallvec = "1.6"
-<<<<<<< HEAD
-object = { version = "0.30.3", default-features = false, features = ["read"] }
-libc = { version = "^0.2", default-features = false }
-=======
 object = { version = "0.28.3", default-features = false, features = ["read"] }
 libc.workspace = true
->>>>>>> de8811cb
 byteorder = "1"
 itertools = "0.10"
 rayon = "1.5"
 
 [dependencies.inkwell]
 package = "inkwell"
-<<<<<<< HEAD
-version = "0.2.0"
-default-features = false
-features = ["llvm15-0", "target-x86", "target-aarch64", "target-riscv", "target-loongarch"]
-=======
 version = "0.5.0"
 default-features = false
 features = ["llvm18-0-prefer-static", "target-x86", "target-aarch64", "target-riscv"]
->>>>>>> de8811cb
 
 [build-dependencies]
 cc = "1.0"
