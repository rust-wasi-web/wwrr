--- conflicted
+++ resolved
@@ -25,11 +25,7 @@
 flate2 = "1.0.24"
 semver = "1.0.14"
 lzma-rs = "0.2.0"
-<<<<<<< HEAD
-webc = { version ="0.4.1", features = ["mmap"] }
-=======
 webc = { version ="4.0.0", features = ["mmap"] }
->>>>>>> fff72e4f
 hex = "0.4.3"
 tokio = "1.21.2"
 tempdir = "0.3.7"
