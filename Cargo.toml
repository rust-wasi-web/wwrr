[package]
name = "wasmer-workspace"
description = "Wasmer workspace"
publish = false
autoexamples = false
authors.workspace = true
edition.workspace = true
homepage.workspace = true
license.workspace = true
repository.workspace = true
rust-version.workspace = true
version.workspace = true

[dependencies]
<<<<<<< HEAD
wasmer = { version = "=4.4.0", path = "lib/api", default-features = false }
wasmer-compiler = { version = "=4.4.0", path = "lib/compiler", features = [
	"compiler",
=======
wasmer = { version = "=5.0.0-rc.1", path = "lib/api", default-features = false }
wasmer-compiler = { version = "=5.0.0-rc.1", path = "lib/compiler", features = [
    "compiler",
>>>>>>> 02039f07
], optional = true }
wasmer-compiler-cranelift = { version = "=5.0.0-rc.1", path = "lib/compiler-cranelift", optional = true }
wasmer-compiler-singlepass = { version = "=5.0.0-rc.1", path = "lib/compiler-singlepass", optional = true }
wasmer-compiler-llvm = { version = "=5.0.0-rc.1", path = "lib/compiler-llvm", optional = true }
wasmer-emscripten = { version = "=5.0.0-rc.1", path = "lib/emscripten", optional = true }
wasmer-wasix = { path = "lib/wasix", optional = true }
wasmer-wast = { version = "=5.0.0-rc.1", path = "tests/lib/wast", optional = true }
wasi-test-generator = { version = "=5.0.0-rc.1", path = "tests/wasi-wast", optional = true }
wasmer-cache = { version = "=5.0.0-rc.1", path = "lib/cache", optional = true }
wasmer-types = { version = "=5.0.0-rc.1", path = "lib/types" }
wasmer-middlewares = { version = "=5.0.0-rc.1", path = "lib/middlewares", optional = true }

# Third party dependencies
cfg-if = "1.0"

tokio = { version = "1.39", features = [
	"rt",
	"rt-multi-thread",
	"macros",
], optional = true }
crossbeam-queue = "0.3.8"

[workspace]
members = [
	"fuzz",
	"lib/api",
	"lib/api/macro-wasmer-universal-test",
	"lib/backend-api",
	"lib/c-api",
	"lib/c-api/examples/wasmer-capi-examples-runner",
	"lib/c-api/tests/wasmer-c-api-test-runner",
	"lib/cache",
	"lib/cli-compiler",
	"lib/cli",
	"lib/compiler-cranelift",
	"lib/compiler-llvm",
	"lib/compiler-singlepass",
	"lib/compiler",
	"lib/config",
	"lib/derive",
	"lib/emscripten",
	"lib/object",
	"lib/sys-utils",
	"lib/types",
	"lib/virtual-io",
	"lib/virtual-fs",
	"lib/virtual-net",
	"lib/vm",
	"lib/wai-bindgen-wasmer",
	"lib/wasi-types",
	"lib/wasix",
	"lib/journal",
	"lib/swift",
	"lib/package",
	"tests/integration/cli",
	"tests/integration/ios",
	"tests/lib/compiler-test-derive",
	"tests/lib/wast",
	"tests/wasi-wast",
	"tests/wasmer-argus",
]
exclude = ["./lib/cli/tests/packages/axum"]
resolver = "2"

[workspace.package]
authors = ["Wasmer Engineering Team <engineering@wasmer.io>"]
edition = "2021"
homepage = "https://wasmer.io/"
license = "MIT"
repository = "https://github.com/wasmerio/wasmer"
rust-version = "1.81"
version = "5.0.0-rc.1"

[workspace.dependencies]
# Repo-local crates
wasmer-package = { version = "0.1.0", path = "lib/package" }
wasmer-config = { path = "./lib/config" }
wasmer-wasix = { path = "./lib/wasix" }

# Wasmer-owned crates
webc = { version = "7.0.0-rc.1" }
shared-buffer = "0.1.4"

# Third-party crates
dashmap = "6.0.1"
http = "1.0.0"
hyper = "1"
reqwest = { version = "0.12.0", default-features = false }
enumset = "1.1.0"
memoffset = "0.9.0"
wasmparser = { version = "0.216.0", default-features = false, features = [
	"validate",
] }
rkyv = { version = "0.8.8", features = ["indexmap-2", "bytes-1"] }
memmap2 = { version = "0.6.2" }
toml = { version = "0.5.9", features = ["preserve_order"] }
indexmap = "2"
serde_yaml = { package = "serde_yml", version = "0.0.12" }
libc = { version = "^0.2", default-features = false }
gimli = { version = "0.28.1" }
futures-util = { version = "0.3.31" }
mio = "1"
# MIO 1.0 starts at tokio version 1.39, hence the minimum requirement.
tokio = { version = "1.39.0", default-features = false }
socket2 = "0.5.7"
pretty_assertions = "1.4.0"
base64 = "0.22.0"
time = "0.3.36"

[build-dependencies]
test-generator = { path = "tests/lib/test-generator" }
build-deps = "0.1.4"
anyhow = "1.0"
glob = "0.3"
rustc_version = "0.4"

[dev-dependencies]
<<<<<<< HEAD
wasmer = { version = "=4.4.0", path = "lib/api", features = [
	"compiler",
	"singlepass",
	"sys",
=======
wasmer = { version = "=5.0.0-rc.1", path = "lib/api", features = [
    "compiler",
    "singlepass",
    "sys",
>>>>>>> 02039f07
] }
anyhow = "1.0"
criterion = { version = "0.5", default-features = false }
clap = { version = "=4.4.11" }
clap_builder = { version = "=4.4.11" }
clap_derive = { version = "=4.4.7" }
clap_lex = { version = "=0.6.0" }
lazy_static = "1.4"
serial_test = { version = "2.0", default-features = false }
compiler-test-derive = { path = "tests/lib/compiler-test-derive" }
tempfile = "3.6.0"
ureq = "2.6"
# For logging tests using the `RUST_LOG=debug` when testing
test-log = { version = "0.2", default-features = false, features = ["trace"] }
tracing = { version = "0.1", default-features = false, features = ["log"] }
tracing-subscriber = { version = "0.3", default-features = false, features = [
	"env-filter",
	"fmt",
] }
reqwest.workspace = true

[features]
# Don't add the compiler features in default, please add them on the Makefile
# since we might want to autoconfigure them depending on the availability on the host.
default = [
	"wat",
	"wast",
	"cache",
	"wasi",
	"engine",
	"emscripten",
	"middlewares",
]
# backend means that the `wasmer` crate will be compiled with the `wasmer-compiler` or the `jsc`.
# That means: that is able to execute modules
backend = []
jsc = ["wasmer/jsc", "backend", "wat", "wasmer/std"]
wamr = ["wasmer/wamr"]
v8 = ["wasmer/v8"]
wasmi = ["wasmer/wasmi"]
engine = ["universal"]
universal = []
cache = ["wasmer-cache"]
wast = ["wasmer-wast"]
wasi = ["wasmer-wasix"]
emscripten = ["wasmer-emscripten"]
wat = ["wasmer/wat"]
compiler = ["wasmer/compiler", "backend", "wasmer-compiler/translator"]
singlepass = ["compiler", "wasmer-compiler-singlepass", "wasmer/singlepass"]
cranelift = ["compiler", "wasmer-compiler-cranelift", "wasmer/cranelift"]
llvm = ["compiler", "wasmer-compiler-llvm", "wasmer/llvm"]
middlewares = ["wasmer-middlewares"]
wasmer-artifact-load = ["wasmer-compiler/wasmer-artifact-load"]
wasmer-artifact-create = ["wasmer-compiler/wasmer-artifact-create"]
static-artifact-load = ["wasmer-compiler/static-artifact-load"]
static-artifact-create = ["wasmer-compiler/static-artifact-create"]

# Testing features
test-singlepass = ["singlepass"]
test-cranelift = ["cranelift"]
test-llvm = ["llvm"]

test-universal = ["test-generator/test-universal"]

# Specifies that we're running in coverage testing mode. This disables tests
# that raise signals because that interferes with tarpaulin.
coverage = []

#[profile.release]
#debug = true

# Enable optimizations for a few crates, even for debug builds.
# This greatly speeds up using debug builds, because these crates are extremely
# slow without optimizations.
[profile.dev.package.cranelift-codegen]
opt-level = 3
[profile.dev.package.regalloc2]
opt-level = 3
[profile.dev.package.wasmparser]
opt-level = 3
[profile.dev.package.rkyv]
opt-level = 3
[profile.dev.package.wasmer-types]
opt-level = 3
[profile.dev.package.weezl]
opt-level = 3
[profile.dev.package.sha2]
opt-level = 3
[profile.dev.package.xxhash-rust]
opt-level = 3
[profile.dev.package.digest]
opt-level = 3

[[bench]]
name = "deserialize_modules"
harness = false

[[bench]]
name = "static_and_dynamic_functions"
harness = false

[[bench]]
name = "import_functions"
harness = false

[[example]]
name = "early-exit"
path = "examples/early_exit.rs"
required-features = ["backend"]

[[example]]
name = "engine"
path = "examples/engine.rs"
required-features = ["cranelift"]

[[example]]
name = "engine-headless"
path = "examples/engine_headless.rs"
required-features = ["cranelift"]

[[example]]
name = "platform-headless-ios"
path = "examples/platform_ios_headless.rs"
required-features = ["cranelift"]

[[example]]
name = "cross-compilation"
path = "examples/engine_cross_compilation.rs"
required-features = ["cranelift"]

[[example]]
name = "compiler-singlepass"
path = "examples/compiler_singlepass.rs"
required-features = ["singlepass"]

[[example]]
name = "compiler-cranelift"
path = "examples/compiler_cranelift.rs"
required-features = ["cranelift"]

[[example]]
name = "compiler-llvm"
path = "examples/compiler_llvm.rs"
required-features = ["llvm"]

[[example]]
name = "exported-function"
path = "examples/exports_function.rs"
required-features = ["backend"]

[[example]]
name = "exported-global"
path = "examples/exports_global.rs"
required-features = ["backend"]

[[example]]
name = "exported-memory"
path = "examples/exports_memory.rs"
required-features = ["backend"]

[[example]]
name = "imported-function"
path = "examples/imports_function.rs"
required-features = ["backend"]

[[example]]
name = "imported-global"
path = "examples/imports_global.rs"
required-features = ["backend"]

[[example]]
name = "tunables-limit-memory"
path = "examples/tunables_limit_memory.rs"
required-features = ["cranelift"]

[[example]]
name = "wasi"
path = "examples/wasi.rs"
required-features = ["wasi"]

[[example]]
name = "wasi-manual-setup"
path = "examples/wasi_manual_setup.rs"
required-features = ["tokio", "backend", "wasi"]

[[example]]
name = "wasi-pipes"
path = "examples/wasi_pipes.rs"
required-features = ["tokio", "backend", "wasi"]

[[example]]
name = "table"
path = "examples/table.rs"
required-features = ["backend"]

[[example]]
name = "memory"
path = "examples/memory.rs"
required-features = ["backend"]

[[example]]
name = "instance"
path = "examples/instance.rs"
required-features = ["backend"]

[[example]]
name = "errors"
path = "examples/errors.rs"
required-features = ["backend"]

[[example]]
name = "imported-function-env"
path = "examples/imports_function_env.rs"
required-features = ["backend"]

[[example]]
name = "imported-function-env-global"
path = "examples/imports_function_env_global.rs"
required-features = ["backend"]

[[example]]
name = "hello-world"
path = "examples/hello_world.rs"
required-features = ["backend"]

[[example]]
name = "metering"
path = "examples/metering.rs"
required-features = ["cranelift"]

[[example]]
name = "imports-exports"
path = "examples/imports_exports.rs"
required-features = ["backend"]

[[example]]
name = "features"
path = "examples/features.rs"
required-features = ["cranelift"]

[[example]]
name = "http-dynamic-size"
path = "examples/http_dynamic_size.rs"
required-features = ["cranelift"]<|MERGE_RESOLUTION|>--- conflicted
+++ resolved
@@ -12,15 +12,9 @@
 version.workspace = true
 
 [dependencies]
-<<<<<<< HEAD
-wasmer = { version = "=4.4.0", path = "lib/api", default-features = false }
-wasmer-compiler = { version = "=4.4.0", path = "lib/compiler", features = [
-	"compiler",
-=======
 wasmer = { version = "=5.0.0-rc.1", path = "lib/api", default-features = false }
 wasmer-compiler = { version = "=5.0.0-rc.1", path = "lib/compiler", features = [
-    "compiler",
->>>>>>> 02039f07
+	"compiler",
 ], optional = true }
 wasmer-compiler-cranelift = { version = "=5.0.0-rc.1", path = "lib/compiler-cranelift", optional = true }
 wasmer-compiler-singlepass = { version = "=5.0.0-rc.1", path = "lib/compiler-singlepass", optional = true }
@@ -138,17 +132,10 @@
 rustc_version = "0.4"
 
 [dev-dependencies]
-<<<<<<< HEAD
-wasmer = { version = "=4.4.0", path = "lib/api", features = [
+wasmer = { version = "=5.0.0-rc.1", path = "lib/api", features = [
 	"compiler",
 	"singlepass",
 	"sys",
-=======
-wasmer = { version = "=5.0.0-rc.1", path = "lib/api", features = [
-    "compiler",
-    "singlepass",
-    "sys",
->>>>>>> 02039f07
 ] }
 anyhow = "1.0"
 criterion = { version = "0.5", default-features = false }
